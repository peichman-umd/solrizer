import logging
from time import strftime

from flask import Flask, request
from plastron.client import Client, Endpoint
from plastron.models import ModelClassError, guess_model
from plastron.rdfmapping.resources import RDFResource
from plastron.repo import Repository, RepositoryError, RepositoryResource
from requests_jwtauth import JWTSecretAuth
from werkzeug.exceptions import InternalServerError

from solrizer import __version__
from solrizer.errors import (
    NoResourceRequested,
    ProblemDetailError,
    ResourceNotAvailable,
    problem_detail_response,
)
from solrizer.indexers import IndexerContext, IndexerError

logging.basicConfig(level=logging.INFO)
logger = logging.getLogger(__name__)


def create_app():
    app = Flask(__name__)
    app.config.from_prefixed_env('SOLRIZER')

    client = Client(
        endpoint=Endpoint(app.config['FCREPO_ENDPOINT']),
        auth=JWTSecretAuth(
            secret=app.config['FCREPO_JWT_SECRET'], claims={'sub': 'solrizer', 'iss': 'solrizer', 'role': 'fedoraAdmin'}
        ),
    )
    app.config['repo'] = Repository(client=client)
    app.config['INDEXERS'] = app.config.get('INDEXERS', 'content_model').split(',')

<<<<<<< HEAD
    @app.route('/')
    def root():
        return f'''
        <html>
          <head>
            <title>Solrizer</title>
          </head>
          <body>
            <h1>Solrizer</h1>
            <form method="get" action="/doc">
              <label>URI: <input name="uri" type="text" size="80"/></label><button type="submit">Submit</button>
            </form>
            <hr/>
            <p id="version">{__version__}</p>
          </body>
        </html>
        '''
=======
    # Source: https://gist.github.com/alexaleluia12/e40f1dfa4ce598c2e958611f67d28966
    @app.after_request
    def after_request(response):
        timestamp = strftime('[%Y-%m-%d %H:%M]')
        logger.info('%s %s %s %s %s', timestamp, request.method, request.scheme, request.full_path, response.status)
        return response

    @app.route('/health')
    def get_health():
        return {'status': 'ok'}
>>>>>>> 583c0f85

    @app.route('/doc')
    def get_doc():
        uri = request.args.get('uri')

        if uri is None:
            raise NoResourceRequested()

        try:
            resource: RepositoryResource = app.config['repo'][uri].read()
        except RepositoryError as e:
            raise ResourceNotAvailable(uri=uri) from e

        # dynamically determine the model_class
        try:
            model_class = guess_model(resource.describe(RDFResource))
        except ModelClassError as e:
            app.logger.error(f'Unable to determine model class for {uri}')
            raise ResourceNotAvailable(uri=uri) from e

        ctx = IndexerContext(
            repo=app.config['repo'],
            resource=resource,
            model_class=model_class,
            doc={'id': uri},
            config=app.config,
        )

        try:
            doc = ctx.run(app.config['INDEXERS'])
        except IndexerError as e:
            raise InternalServerError(f'Error while processing {uri} for indexing: {e}')

        return doc, {'Content-Type': 'application/json;charset=utf-8'}

    # serve error responses using the RFC 9457 Problem Detail JSON format
    app.register_error_handler(ProblemDetailError, problem_detail_response)

    return app<|MERGE_RESOLUTION|>--- conflicted
+++ resolved
@@ -35,7 +35,13 @@
     app.config['repo'] = Repository(client=client)
     app.config['INDEXERS'] = app.config.get('INDEXERS', 'content_model').split(',')
 
-<<<<<<< HEAD
+    # Source: https://gist.github.com/alexaleluia12/e40f1dfa4ce598c2e958611f67d28966
+    @app.after_request
+    def after_request(response):
+        timestamp = strftime('[%Y-%m-%d %H:%M]')
+        logger.info('%s %s %s %s %s', timestamp, request.method, request.scheme, request.full_path, response.status)
+        return response
+      
     @app.route('/')
     def root():
         return f'''
@@ -53,18 +59,10 @@
           </body>
         </html>
         '''
-=======
-    # Source: https://gist.github.com/alexaleluia12/e40f1dfa4ce598c2e958611f67d28966
-    @app.after_request
-    def after_request(response):
-        timestamp = strftime('[%Y-%m-%d %H:%M]')
-        logger.info('%s %s %s %s %s', timestamp, request.method, request.scheme, request.full_path, response.status)
-        return response
-
+      
     @app.route('/health')
     def get_health():
         return {'status': 'ok'}
->>>>>>> 583c0f85
 
     @app.route('/doc')
     def get_doc():
